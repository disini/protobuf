--- conflicted
+++ resolved
@@ -72,24 +72,15 @@
 
   // implements GeneratorContext --------------------------------------
 
-<<<<<<< HEAD
-  virtual io::ZeroCopyOutputStream* Open(const std::string& filename) override {
-=======
   io::ZeroCopyOutputStream* Open(const std::string& filename) override {
->>>>>>> f78fefc1
     CodeGeneratorResponse::File* file = response_->add_file();
     file->set_name(filename);
     return new io::StringOutputStream(file->mutable_content());
   }
 
-<<<<<<< HEAD
-  virtual io::ZeroCopyOutputStream* OpenForInsert(
-      const std::string& filename, const std::string& insertion_point) override {
-=======
   io::ZeroCopyOutputStream* OpenForInsert(
       const std::string& filename,
       const std::string& insertion_point) override {
->>>>>>> f78fefc1
     CodeGeneratorResponse::File* file = response_->add_file();
     file->set_name(filename);
     file->set_insertion_point(insertion_point);
