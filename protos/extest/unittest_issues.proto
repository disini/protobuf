--- conflicted
+++ resolved
@@ -1,136 +1,132 @@
-// These proto descriptors have at one time been reported as an issue or defect.
-// They are kept here to replicate the issue, and continue to verify the fix.
-import "google/protobuf/csharp_options.proto";
-
-// Issue: Non-"Google.Protobuffers" namespace will ensure that protobuffer library types are qualified
-option (google.protobuf.csharp_file_options).namespace = "UnitTest.Issues.TestProtos";
-option (google.protobuf.csharp_file_options).umbrella_classname = "UnitTestExtrasIssuesProtoFile";
-
-package unittest_issues;
-option optimize_for = SPEED;
-
-// The following is a representative set of features
-/*
-enum EnumOptions {
-    ONE = 0;
-    TWO = 1;
-    THREE = 2;
-}
-
-message TestBasicChild
-{
-    repeated EnumOptions options = 3;
-    optional bytes binary = 4;
-}
-
-message TestBasicNoFields {
-}
-
-message TestBasicRescursive {
-    optional TestBasicRescursive child = 1;
-}
-
-message TestBasicMessage {
-
-    optional int64 number = 6;
-    repeated int32 numbers = 2;
-    optional string text = 3;
-    repeated string textlines = 700;
-    optional bool valid = 5;
-    
-    optional TestBasicChild child = 1;
-    repeated group Children = 401 
-    {
-        repeated EnumOptions options = 3;
-        optional bytes binary = 4;
-    }
-
-    extensions 100 to 199;
-}
-
-message  TestBasicExtension {
-  required int32 number = 1;
-}
-  
-extend TestBasicMessage {
-  optional EnumOptions extension_enum = 101;
-  optional string extension_text = 102;
-  repeated int32 extension_number = 103 [packed = true];
-  optional TestBasicExtension extension_message = 199;
-}
-
-// Issue for non-qualified type reference in new services generation
-option (google.protobuf.csharp_file_options).service_generator_type = IRPCDISPATCH;
-
-service TestGenericService {
-  rpc Foo(TestBasicNoFields) returns (TestBasicMessage);
-  rpc Bar(TestBasicNoFields) returns (TestBasicMessage);
-}
-*/
-// Issue 13: http://code.google.com/p/protobuf-csharp-port/issues/detail?id=13
- 
-message A {
-    optional int32 _A = 1;
-}
-
-message B {
-    optional int32 B_ = 1;
-}
-
-message AB {
-    optional int32 a_b = 1;
-}
-
-// Similar issue with numeric names
-message NumberField {
-    optional int32 _01 = 1;
-}
-
-<<<<<<< HEAD
-
-// issue 19 - negative enum values
-
-enum NegativeEnum {
-    FiveBelow = -5;
-    MinusOne = -1;
-    Zero = 0;
-}
-
-message NegativeEnumMessage { 
-    optional NegativeEnum value = 1;
-    repeated NegativeEnum values = 2;
-    repeated NegativeEnum packed_values = 3 [packed=true];
-}
-
-// Issue 21: http://code.google.com/p/protobuf-csharp-port/issues/detail?id=21
-// Decorate fields with [deprecated=true] as [System.Obsolete]
-
-message DeprecatedChild {
-}
-
-enum DeprecatedEnum {
-    one = 1;
-}
-
-message DeprecatedFieldsMessage {
-    optional int32 PrimitiveValue = 1 [deprecated = true];
-    repeated int32 PrimitiveArray = 2 [deprecated = true];
-
-    optional DeprecatedChild MessageValue = 3 [deprecated = true];
-    repeated DeprecatedChild MessageArray = 4 [deprecated = true];
-
-    optional DeprecatedEnum EnumValue = 5 [deprecated = true];
-    repeated DeprecatedEnum EnumArray = 6 [deprecated = true];
-}
-=======
-// Issue 28: Circular message dependencies result in null defaults for DefaultInstance
-
-message MyMessageAReferenceB {
-    required MyMessageBReferenceA value = 1;
-}
-
-message MyMessageBReferenceA {
-    required MyMessageAReferenceB value = 1;
-}
-
->>>>>>> a314d4c9
+// These proto descriptors have at one time been reported as an issue or defect.
+// They are kept here to replicate the issue, and continue to verify the fix.
+import "google/protobuf/csharp_options.proto";
+
+// Issue: Non-"Google.Protobuffers" namespace will ensure that protobuffer library types are qualified
+option (google.protobuf.csharp_file_options).namespace = "UnitTest.Issues.TestProtos";
+option (google.protobuf.csharp_file_options).umbrella_classname = "UnitTestExtrasIssuesProtoFile";
+
+package unittest_issues;
+option optimize_for = SPEED;
+
+// The following is a representative set of features
+/*
+enum EnumOptions {
+    ONE = 0;
+    TWO = 1;
+    THREE = 2;
+}
+
+message TestBasicChild
+{
+    repeated EnumOptions options = 3;
+    optional bytes binary = 4;
+}
+
+message TestBasicNoFields {
+}
+
+message TestBasicRescursive {
+    optional TestBasicRescursive child = 1;
+}
+
+message TestBasicMessage {
+
+    optional int64 number = 6;
+    repeated int32 numbers = 2;
+    optional string text = 3;
+    repeated string textlines = 700;
+    optional bool valid = 5;
+    
+    optional TestBasicChild child = 1;
+    repeated group Children = 401 
+    {
+        repeated EnumOptions options = 3;
+        optional bytes binary = 4;
+    }
+
+    extensions 100 to 199;
+}
+
+message  TestBasicExtension {
+  required int32 number = 1;
+}
+  
+extend TestBasicMessage {
+  optional EnumOptions extension_enum = 101;
+  optional string extension_text = 102;
+  repeated int32 extension_number = 103 [packed = true];
+  optional TestBasicExtension extension_message = 199;
+}
+
+// Issue for non-qualified type reference in new services generation
+option (google.protobuf.csharp_file_options).service_generator_type = IRPCDISPATCH;
+
+service TestGenericService {
+  rpc Foo(TestBasicNoFields) returns (TestBasicMessage);
+  rpc Bar(TestBasicNoFields) returns (TestBasicMessage);
+}
+*/
+// Issue 13: http://code.google.com/p/protobuf-csharp-port/issues/detail?id=13
+ 
+message A {
+    optional int32 _A = 1;
+}
+
+message B {
+    optional int32 B_ = 1;
+}
+
+message AB {
+    optional int32 a_b = 1;
+}
+
+// Similar issue with numeric names
+message NumberField {
+    optional int32 _01 = 1;
+}
+
+// Issue 28: Circular message dependencies result in null defaults for DefaultInstance
+
+message MyMessageAReferenceB {
+    required MyMessageBReferenceA value = 1;
+}
+
+message MyMessageBReferenceA {
+    required MyMessageAReferenceB value = 1;
+}
+
+// issue 19 - negative enum values
+
+enum NegativeEnum {
+    FiveBelow = -5;
+    MinusOne = -1;
+    Zero = 0;
+}
+
+message NegativeEnumMessage { 
+    optional NegativeEnum value = 1;
+    repeated NegativeEnum values = 2;
+    repeated NegativeEnum packed_values = 3 [packed=true];
+}
+
+// Issue 21: http://code.google.com/p/protobuf-csharp-port/issues/detail?id=21
+// Decorate fields with [deprecated=true] as [System.Obsolete]
+
+message DeprecatedChild {
+}
+
+enum DeprecatedEnum {
+    one = 1;
+}
+
+message DeprecatedFieldsMessage {
+    optional int32 PrimitiveValue = 1 [deprecated = true];
+    repeated int32 PrimitiveArray = 2 [deprecated = true];
+
+    optional DeprecatedChild MessageValue = 3 [deprecated = true];
+    repeated DeprecatedChild MessageArray = 4 [deprecated = true];
+
+    optional DeprecatedEnum EnumValue = 5 [deprecated = true];
+    repeated DeprecatedEnum EnumArray = 6 [deprecated = true];
+}