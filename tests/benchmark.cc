--- conflicted
+++ resolved
@@ -33,11 +33,7 @@
 }
 BENCHMARK(BM_ArenaInitialBlockOneAlloc);
 
-<<<<<<< HEAD
 static void BM_ParseDescriptor_Upb(benchmark::State& state) {
-=======
-static void BM_ParseDescriptor_Upb_LargeInitialBlock(benchmark::State& state) {
->>>>>>> ad210836
   size_t bytes = 0;
   for (auto _ : state) {
     upb_arena* arena = upb_arena_new();
@@ -53,15 +49,9 @@
   }
   state.SetBytesProcessed(state.iterations() * descriptor.size);
 }
-<<<<<<< HEAD
 BENCHMARK(BM_ParseDescriptor_Upb);
 
 static void BM_ParseDescriptor_Upb_LargeInitialBlock(benchmark::State& state) {
-=======
-BENCHMARK(BM_ParseDescriptor_Upb_LargeInitialBlock);
-
-static void BM_ParseDescriptor_Upb(benchmark::State& state) {
->>>>>>> ad210836
   size_t bytes = 0;
   for (auto _ : state) {
     upb_arena* arena = upb_arena_init(buf, sizeof(buf), NULL);
@@ -74,83 +64,10 @@
     }
     bytes += descriptor.size;
     upb_arena_free(arena);
-    //fprintf(stderr, "+++ finished parse: %zu\n", descriptor.size);
   }
   state.SetBytesProcessed(state.iterations() * descriptor.size);
 }
 BENCHMARK(BM_ParseDescriptor_Upb_LargeInitialBlock);
-
-static void BM_ParseDescriptor_Proto2_NoArena(benchmark::State& state) {
-  size_t bytes = 0;
-  for (auto _ : state) {
-    google::protobuf::FileDescriptorProto proto;
-    bool ok = proto.ParsePartialFromArray(descriptor.data, descriptor.size);
-
-    if (!ok) {
-      printf("Failed to parse.\n");
-      exit(1);
-    }
-    bytes += descriptor.size;
-  }
-  state.SetBytesProcessed(state.iterations() * descriptor.size);
-}
-BENCHMARK(BM_ParseDescriptor_Proto2_NoArena);
-
-static void BM_ParseDescriptor_Proto2_Arena(benchmark::State& state) {
-  size_t bytes = 0;
-  for (auto _ : state) {
-    google::protobuf::Arena arena;
-    arena.Reset();
-    auto proto = google::protobuf::Arena::CreateMessage<google::protobuf::FileDescriptorProto>(&arena);
-    bool ok = proto->ParsePartialFromArray(descriptor.data, descriptor.size);
-
-    if (!ok) {
-      printf("Failed to parse.\n");
-      exit(1);
-    }
-    bytes += descriptor.size;
-  }
-  state.SetBytesProcessed(state.iterations() * descriptor.size);
-}
-BENCHMARK(BM_ParseDescriptor_Proto2_Arena);
-
-static void BM_ParseDescriptor_Proto2_Arena_LargeInitialBlock(benchmark::State& state) {
-  size_t bytes = 0;
-  //fprintf(stderr, "size: %d\n", (int)descriptor.size);
-  google::protobuf::ArenaOptions options;
-  options.initial_block = buf;
-  options.initial_block_size = sizeof(buf);
-  for (auto _ : state) {
-    google::protobuf::Arena arena(options);
-    arena.Reset();
-    auto proto = google::protobuf::Arena::CreateMessage<google::protobuf::FileDescriptorProto>(&arena);
-    bool ok = proto->ParsePartialFromArray(descriptor.data, descriptor.size);
-
-    if (!ok) {
-      printf("Failed to parse.\n");
-      exit(1);
-    }
-    bytes += descriptor.size;
-  }
-  state.SetBytesProcessed(state.iterations() * descriptor.size);
-}
-BENCHMARK(BM_ParseDescriptor_Proto2_Arena_LargeInitialBlock);
-
-static void BM_SerializeDescriptorProto2(benchmark::State& state) {
-  size_t bytes = 0;
-  google::protobuf::FileDescriptorProto proto;
-  proto.ParseFromArray(descriptor.data, descriptor.size);
-  for (auto _ : state) {
-    proto.SerializeToArray(buf, sizeof(buf));
-    bytes += descriptor.size;
-  }
-  state.SetBytesProcessed(state.iterations() * descriptor.size);
-}
-<<<<<<< HEAD
-BENCHMARK(BM_SerializeDescriptorProto2);
-=======
-BENCHMARK(BM_ParseDescriptor_Upb);
->>>>>>> ad210836
 
 static void BM_ParseDescriptor_Proto2_NoArena(benchmark::State& state) {
   size_t bytes = 0;
