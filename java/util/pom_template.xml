<?xml version="1.0" encoding="UTF-8"?>
<project xmlns="http://maven.apache.org/POM/4.0.0" xmlns:xsi="http://www.w3.org/2001/XMLSchema-instance" xsi:schemaLocation="http://maven.apache.org/POM/4.0.0 http://maven.apache.org/maven-v4_0_0.xsd">
  <modelVersion>4.0.0</modelVersion>
  <parent>
    <groupId>{groupId}</groupId>
    <artifactId>protobuf-parent</artifactId>
    <version>{version}</version>
  </parent>

  <artifactId>{artifactId}</artifactId>
  <packaging>{type}</packaging>

  <name>Protocol Buffers [Util]</name>
  <description>Utilities for Protocol Buffers</description>
  <dependencies>
    <dependency>
<<<<<<< HEAD
      <groupId>${groupId}</groupId>
      <artifactId>protobuf-java</artifactId>
=======
      <groupId>{groupId}</groupId>
      <artifactId>protobuf-java</artifactId>
      <version>{version}</version>
>>>>>>> 787fc7dd
    </dependency>
    {dependencies}
  </dependencies>

  <build>
    <plugins>
      <!-- OSGI bundle configuration -->
      <plugin>
        <groupId>org.apache.felix</groupId>
        <artifactId>maven-bundle-plugin</artifactId>
        <extensions>true</extensions>
        <configuration>
          <instructions>
            <Automatic-Module-Name>com.google.protobuf.util</Automatic-Module-Name> <!-- Java9+ Jigsaw module name -->
            <Bundle-DocURL>https://developers.google.com/protocol-buffers/</Bundle-DocURL>
            <Bundle-SymbolicName>com.google.protobuf.util</Bundle-SymbolicName>
            <Export-Package>com.google.protobuf.util;version=${project.version}</Export-Package>
          </instructions>
        </configuration>
      </plugin>
    </plugins>
  </build>

</project><|MERGE_RESOLUTION|>--- conflicted
+++ resolved
@@ -14,14 +14,9 @@
   <description>Utilities for Protocol Buffers</description>
   <dependencies>
     <dependency>
-<<<<<<< HEAD
-      <groupId>${groupId}</groupId>
-      <artifactId>protobuf-java</artifactId>
-=======
       <groupId>{groupId}</groupId>
       <artifactId>protobuf-java</artifactId>
       <version>{version}</version>
->>>>>>> 787fc7dd
     </dependency>
     {dependencies}
   </dependencies>
