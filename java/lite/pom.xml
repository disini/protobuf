--- conflicted
+++ resolved
@@ -4,11 +4,7 @@
   <parent>
     <groupId>com.google.protobuf</groupId>
     <artifactId>protobuf-parent</artifactId>
-<<<<<<< HEAD
-    <version>3.15.8</version>
-=======
     <version>3.16.0</version>
->>>>>>> 2dc747c5
   </parent>
 
   <artifactId>protobuf-javalite</artifactId>
