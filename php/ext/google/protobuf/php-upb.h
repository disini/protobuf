--- conflicted
+++ resolved
@@ -1,5 +1,3 @@
-#define NDEBUG
-
 /* Amalgamated source file */
 #include <stdint.h>/*
 * This is where we define macros used across upb.
@@ -138,20 +136,6 @@
 #ifdef __cplusplus
 }  /* extern "C" */
 #endif
-<<<<<<< HEAD
-
-#if defined(__SANITIZE_ADDRESS__)
-#define UPB_ASAN 1
-#ifdef __cplusplus
-extern "C" {
-#endif
-void __asan_poison_memory_region(void const volatile *addr, size_t size);
-void __asan_unpoison_memory_region(void const volatile *addr, size_t size);
-#ifdef __cplusplus
-}  /* extern "C" */
-#endif
-=======
->>>>>>> 7b56ea3a
 #define UPB_POISON_MEMORY_REGION(addr, size) \
   __asan_poison_memory_region((addr), (size))
 #define UPB_UNPOISON_MEMORY_REGION(addr, size) \
@@ -198,7 +182,7 @@
 ** store pointers or integers of at least 32 bits (upb isn't really useful on
 ** systems where sizeof(void*) < 4).
 **
-** The table must be homogenous (all values of the same type).  In debug
+** The table must be homogeneous (all values of the same type).  In debug
 ** mode, we check this on insert and lookup.
 */
 
@@ -509,11 +493,7 @@
     return val;
   } else {
     return ((val & 0xff) << 24) | ((val & 0xff00) << 8) |
-<<<<<<< HEAD
-           ((val & 0xff0000ULL) >> 8) | ((val & 0xff000000ULL) >> 24);
-=======
            ((val & 0xff0000) >> 8) | ((val & 0xff000000) >> 24);
->>>>>>> 7b56ea3a
   }
 }
 
@@ -521,16 +501,6 @@
   if (_upb_isle()) {
     return val;
   } else {
-<<<<<<< HEAD
-    return ((val & 0xff) << 56) | ((val & 0xff00) << 40) |
-           ((val & 0xff0000) << 24) | ((val & 0xff000000) << 8) |
-           ((val & 0xff00000000ULL) >> 8) | ((val & 0xff0000000000ULL) >> 24) |
-           ((val & 0xff000000000000ULL) >> 40) |
-           ((val & 0xff00000000000000ULL) >> 56);
-  }
-}
-
-=======
     return ((uint64_t)_upb_be_swap32(val) << 32) | _upb_be_swap32(val >> 32);
   }
 }
@@ -546,7 +516,6 @@
 #endif
 }
 
->>>>>>> 7b56ea3a
 
 #ifdef __cplusplus
 }  /* extern "C" */
@@ -1074,12 +1043,8 @@
 upb_msg *_upb_msg_new(const upb_msglayout *l, upb_arena *a);
 
 UPB_INLINE upb_msg_internal *upb_msg_getinternal(upb_msg *msg) {
-<<<<<<< HEAD
-  return UPB_PTR_AT(msg, -sizeof(upb_msg_internal), upb_msg_internal);
-=======
   ptrdiff_t size = sizeof(upb_msg_internal);
   return (upb_msg_internal*)((char*)msg - size);
->>>>>>> 7b56ea3a
 }
 
 /* Clears the given message. */
@@ -1188,27 +1153,17 @@
 
 UPB_INLINE uintptr_t _upb_tag_arrptr(void* ptr, int elem_size_lg2) {
   UPB_ASSERT(elem_size_lg2 <= 4);
-<<<<<<< HEAD
-=======
   UPB_ASSERT(((uintptr_t)ptr & 7) == 0);
->>>>>>> 7b56ea3a
   return (uintptr_t)ptr | (unsigned)elem_size_lg2;
 }
 
 UPB_INLINE upb_array *_upb_array_new(upb_arena *a, size_t init_size,
                                      int elem_size_lg2) {
-<<<<<<< HEAD
-  const size_t bytes = sizeof(upb_array) + (init_size << elem_size_lg2);
-  upb_array *arr = (upb_array*)upb_arena_malloc(a, bytes);
-  if (!arr) return NULL;
-  arr->data = _upb_tag_arrptr(arr + 1, elem_size_lg2);
-=======
   const size_t arr_size = UPB_ALIGN_UP(sizeof(upb_array), 8);
   const size_t bytes = sizeof(upb_array) + (init_size << elem_size_lg2);
   upb_array *arr = (upb_array*)upb_arena_malloc(a, bytes);
   if (!arr) return NULL;
   arr->data = _upb_tag_arrptr(UPB_PTR_AT(arr, arr_size, void), elem_size_lg2);
->>>>>>> 7b56ea3a
   arr->len = 0;
   arr->size = init_size;
   return arr;
@@ -1387,11 +1342,7 @@
     upb_strview *strp = (upb_strview*)upb_arena_malloc(a, sizeof(*strp));
     if (!strp) return false;
     *strp = *(upb_strview*)val;
-<<<<<<< HEAD
-    ret = upb_value_ptr(strp);
-=======
     *msgval = upb_value_ptr(strp);
->>>>>>> 7b56ea3a
   } else {
     memcpy(msgval, val, size);
   }
@@ -1599,148 +1550,6 @@
 #endif
 
 #endif  /* UPB_ENCODE_H_ */
-//Author: Wang Yi <godspeed_china@yeah.net>
-#ifndef wyhash_final_version
-#define wyhash_final_version
-//defines that change behavior
-#ifndef WYHASH_CONDOM
-#define WYHASH_CONDOM 1 //0: read 8 bytes before and after boudaries, dangerous but fastest. 1: normal valid behavior 2: extra protection against entropy loss (probability=2^-63), aka. "blind multiplication"
-#endif
-#define WYHASH_32BIT_MUM 0	//faster on 32 bit system
-//includes
-#include <stdint.h>
-#include <string.h>
-#if defined(_MSC_VER) && defined(_M_X64)
-  #include <intrin.h>
-  #pragma intrinsic(_umul128)
-#endif
-#if defined(__GNUC__) || defined(__INTEL_COMPILER) || defined(__clang__)
-  #define _likely_(x)	__builtin_expect(x,1)
-  #define _unlikely_(x)	__builtin_expect(x,0)
-#else
-  #define _likely_(x) (x)
-  #define _unlikely_(x) (x)
-#endif
-//mum function
-static inline uint64_t _wyrot(uint64_t x) { return (x>>32)|(x<<32); }
-static inline void _wymum(uint64_t *A, uint64_t *B){
-#if(WYHASH_32BIT_MUM)
-  uint64_t hh=(*A>>32)*(*B>>32), hl=(*A>>32)*(unsigned)*B, lh=(unsigned)*A*(*B>>32), ll=(uint64_t)(unsigned)*A*(unsigned)*B;
-  #if(WYHASH_CONDOM>1)
-  *A^=_wyrot(hl)^hh; *B^=_wyrot(lh)^ll;
-  #else
-  *A=_wyrot(hl)^hh; *B=_wyrot(lh)^ll;
-  #endif
-#elif defined(__SIZEOF_INT128__)
-  __uint128_t r=*A; r*=*B; 
-  #if(WYHASH_CONDOM>1)
-  *A^=(uint64_t)r; *B^=(uint64_t)(r>>64);
-  #else
-  *A=(uint64_t)r; *B=(uint64_t)(r>>64);
-  #endif
-#elif defined(_MSC_VER) && defined(_M_X64)
-  #if(WYHASH_CONDOM>1)
-  uint64_t  a,  b;
-  a=_umul128(*A,*B,&b);
-  *A^=a;  *B^=b;
-  #else
-  *A=_umul128(*A,*B,B);
-  #endif
-#else
-  uint64_t ha=*A>>32, hb=*B>>32, la=(uint32_t)*A, lb=(uint32_t)*B, hi, lo;
-  uint64_t rh=ha*hb, rm0=ha*lb, rm1=hb*la, rl=la*lb, t=rl+(rm0<<32), c=t<rl;
-  lo=t+(rm1<<32); c+=lo<t; hi=rh+(rm0>>32)+(rm1>>32)+c;
-  #if(WYHASH_CONDOM>1)
-  *A^=lo;  *B^=hi;
-  #else
-  *A=lo;  *B=hi;
-  #endif
-#endif
-}
-static inline uint64_t _wymix(uint64_t A, uint64_t B){ _wymum(&A,&B); return A^B; }
-//read functions
-#ifndef WYHASH_LITTLE_ENDIAN
-  #if defined(_WIN32) || defined(__LITTLE_ENDIAN__) || (defined(__BYTE_ORDER__) && __BYTE_ORDER__ == __ORDER_LITTLE_ENDIAN__)
-    #define WYHASH_LITTLE_ENDIAN 1
-  #elif defined(__BIG_ENDIAN__) || (defined(__BYTE_ORDER__) && __BYTE_ORDER__ == __ORDER_BIG_ENDIAN__)
-    #define WYHASH_LITTLE_ENDIAN 0
-  #endif
-#endif
-#if (WYHASH_LITTLE_ENDIAN)
-static inline uint64_t _wyr8(const uint8_t *p) { uint64_t v; memcpy(&v, p, 8); return v;}
-static inline uint64_t _wyr4(const uint8_t *p) { unsigned v; memcpy(&v, p, 4); return v;}
-#elif defined(__GNUC__) || defined(__INTEL_COMPILER) || defined(__clang__)
-static inline uint64_t _wyr8(const uint8_t *p) { uint64_t v; memcpy(&v, p, 8); return __builtin_bswap64(v);}
-static inline uint64_t _wyr4(const uint8_t *p) { unsigned v; memcpy(&v, p, 4); return __builtin_bswap32(v);}
-#elif defined(_MSC_VER)
-static inline uint64_t _wyr8(const uint8_t *p) { uint64_t v; memcpy(&v, p, 8); return _byteswap_uint64(v);}
-static inline uint64_t _wyr4(const uint8_t *p) { unsigned v; memcpy(&v, p, 4); return _byteswap_ulong(v);}
-#endif
-static inline uint64_t _wyr3(const uint8_t *p, unsigned k) { return (((uint64_t)p[0])<<16)|(((uint64_t)p[k>>1])<<8)|p[k-1];}
-//wyhash function
-static inline uint64_t _wyfinish16(const uint8_t *p, uint64_t len, uint64_t seed, const uint64_t *secret, uint64_t i){
-#if(WYHASH_CONDOM>0)
-  uint64_t a, b;
-  if(_likely_(i<=8)){
-    if(_likely_(i>=4)){ a=_wyr4(p); b=_wyr4(p+i-4); }
-    else if (_likely_(i)){ a=_wyr3(p,i); b=0; }
-    else a=b=0;
-  } 
-  else{ a=_wyr8(p); b=_wyr8(p+i-8); }
-  return _wymix(secret[1]^len,_wymix(a^secret[1], b^seed));
-#else
-  #define oneshot_shift ((i<8)*((8-i)<<3))
-  return _wymix(secret[1]^len,_wymix((_wyr8(p)<<oneshot_shift)^secret[1],(_wyr8(p+i-8)>>oneshot_shift)^seed));
-#endif
-}
-
-static inline uint64_t _wyfinish(const uint8_t *p, uint64_t len, uint64_t seed, const uint64_t *secret, uint64_t i){
-  if(_likely_(i<=16)) return _wyfinish16(p,len,seed,secret,i);
-  return _wyfinish(p+16,len,_wymix(_wyr8(p)^secret[1],_wyr8(p+8)^seed),secret,i-16);
-}
-
-static inline uint64_t wyhash(const void *key, uint64_t len, uint64_t seed, const uint64_t *secret){
-  const uint8_t *p=(const uint8_t *)key;
-  uint64_t i=len; seed^=*secret;
-  if(_unlikely_(i>64)){
-    uint64_t see1=seed;
-    do{
-      seed=_wymix(_wyr8(p)^secret[1],_wyr8(p+8)^seed)^_wymix(_wyr8(p+16)^secret[2],_wyr8(p+24)^seed);
-      see1=_wymix(_wyr8(p+32)^secret[3],_wyr8(p+40)^see1)^_wymix(_wyr8(p+48)^secret[4],_wyr8(p+56)^see1);
-      p+=64; i-=64;
-    }while(i>64);
-    seed^=see1;
-  }
-  return _wyfinish(p,len,seed,secret,i);
-}
-//utility functions
-static const uint64_t _wyp[5] = {0xa0761d6478bd642full, 0xe7037ed1a0b428dbull, 0x8ebc6af09c88c6e3ull, 0x589965cc75374cc3ull, 0x1d8e4e27c47d124full};
-static inline uint64_t wyhash64(uint64_t A, uint64_t B){  A^=_wyp[0]; B^=_wyp[1];  _wymum(&A,&B);  return _wymix(A^_wyp[0],B^_wyp[1]);}
-static inline uint64_t wyrand(uint64_t *seed){  *seed+=_wyp[0]; return _wymix(*seed,*seed^_wyp[1]);}
-static inline double wy2u01(uint64_t r){ const double _wynorm=1.0/(1ull<<52); return (r>>12)*_wynorm;}
-static inline double wy2gau(uint64_t r){ const double _wynorm=1.0/(1ull<<20); return ((r&0x1fffff)+((r>>21)&0x1fffff)+((r>>42)&0x1fffff))*_wynorm-3.0;}
-static inline uint64_t wy2u0k(uint64_t r, uint64_t k){ _wymum(&r,&k); return k; }
-
-static inline void make_secret(uint64_t seed, uint64_t *secret){
-  uint8_t c[] = {15, 23, 27, 29, 30, 39, 43, 45, 46, 51, 53, 54, 57, 58, 60, 71, 75, 77, 78, 83, 85, 86, 89, 90, 92, 99, 101, 102, 105, 106, 108, 113, 114, 116, 120, 135, 139, 141, 142, 147, 149, 150, 153, 154, 156, 163, 165, 166, 169, 170, 172, 177, 178, 180, 184, 195, 197, 198, 201, 202, 204, 209, 210, 212, 216, 225, 226, 228, 232, 240 };
-  for(size_t i=0;i<5;i++){
-    uint8_t ok;
-    do{
-      ok=1; secret[i]=0;
-      for(size_t j=0;j<64;j+=8) secret[i]|=((uint64_t)c[wyrand(&seed)%sizeof(c)])<<j;
-      if(secret[i]%2==0){ ok=0; continue; }
-      for(size_t j=0;j<i;j++)
-#if defined(__GNUC__) || defined(__INTEL_COMPILER) || defined(__clang__)
-        if(__builtin_popcountll(secret[j]^secret[i])!=32){ ok=0; break; }
-#elif defined(_MSC_VER) && defined(_M_X64)
-        if(_mm_popcnt_u64(secret[j]^secret[i])!=32){ ok=0; break; }
-#endif
-       if(!ok)continue;
-       for(uint64_t j=3;j<0x100000000ull;j+=2) if(secret[i]%j==0){ ok=0; break; }
-    }while(!ok);
-  }
-}
-#endif
 /* This file was generated by upbc (the upb compiler) from the input
  * file:
  *
@@ -4122,7 +3931,7 @@
 #endif
 
 enum {
-  /* When set, emits 0/default values.  TOOD(haberman): proto3 only? */
+  /* When set, emits 0/default values.  TODO(haberman): proto3 only? */
   UPB_JSONENC_EMITDEFAULTS = 1,
 
   /* When set, use normal (snake_caes) field names instead of JSON (camelCase)
@@ -4168,15 +3977,6 @@
 #undef UPB_ASSUME
 #undef UPB_ASSERT
 #undef UPB_UNREACHABLE
-<<<<<<< HEAD
-#undef UPB_INFINITY
-#undef UPB_NAN
-#undef UPB_MSVC_VSNPRINTF
-#undef _upb_snprintf
-#undef _upb_vsnprintf
-#undef _upb_va_copy
-=======
->>>>>>> 7b56ea3a
 #undef UPB_POISON_MEMORY_REGION
 #undef UPB_UNPOISON_MEMORY_REGION
 #undef UPB_ASAN