// Protocol Buffers - Google's data interchange format
// Copyright 2008 Google Inc.  All rights reserved.
// https://developers.google.com/protocol-buffers/
//
// Redistribution and use in source and binary forms, with or without
// modification, are permitted provided that the following conditions are
// met:
//
//     * Redistributions of source code must retain the above copyright
// notice, this list of conditions and the following disclaimer.
//     * Redistributions in binary form must reproduce the above
// copyright notice, this list of conditions and the following disclaimer
// in the documentation and/or other materials provided with the
// distribution.
//     * Neither the name of Google Inc. nor the names of its
// contributors may be used to endorse or promote products derived from
// this software without specific prior written permission.
//
// THIS SOFTWARE IS PROVIDED BY THE COPYRIGHT HOLDERS AND CONTRIBUTORS
// "AS IS" AND ANY EXPRESS OR IMPLIED WARRANTIES, INCLUDING, BUT NOT
// LIMITED TO, THE IMPLIED WARRANTIES OF MERCHANTABILITY AND FITNESS FOR
// A PARTICULAR PURPOSE ARE DISCLAIMED. IN NO EVENT SHALL THE COPYRIGHT
// OWNER OR CONTRIBUTORS BE LIABLE FOR ANY DIRECT, INDIRECT, INCIDENTAL,
// SPECIAL, EXEMPLARY, OR CONSEQUENTIAL DAMAGES (INCLUDING, BUT NOT
// LIMITED TO, PROCUREMENT OF SUBSTITUTE GOODS OR SERVICES; LOSS OF USE,
// DATA, OR PROFITS; OR BUSINESS INTERRUPTION) HOWEVER CAUSED AND ON ANY
// THEORY OF LIABILITY, WHETHER IN CONTRACT, STRICT LIABILITY, OR TORT
// (INCLUDING NEGLIGENCE OR OTHERWISE) ARISING IN ANY WAY OUT OF THE USE
// OF THIS SOFTWARE, EVEN IF ADVISED OF THE POSSIBILITY OF SUCH DAMAGE.

#ifndef PHP_PROTOBUF_H_
#define PHP_PROTOBUF_H_

#include <php.h>
#include <stdbool.h>

#include "php-upb.h"

const zval *get_generated_pool();

#if PHP_VERSION_ID < 70300
#define GC_ADDREF(h) ++GC_REFCOUNT(h)
#define GC_DELREF(h) --GC_REFCOUNT(h)
#endif

// Since php 7.4, the write_property() object handler now returns the assigned
// value (after possible type coercions) rather than void.
// https://github.com/php/php-src/blob/PHP-7.4.0/UPGRADING.INTERNALS#L171-L173
#if PHP_VERSION_ID < 70400
#define PROTO_RETURN_VAL void
#else
#define PROTO_RETURN_VAL zval*
#endif

// Sine php 8.0, the Object Handlers API was changed to receive zend_object*
// instead of zval* and zend_string* instead of zval* for property names.
// https://github.com/php/php-src/blob/php-8.0.0beta1/UPGRADING.INTERNALS#L37-L39
#if PHP_VERSION_ID < 80000
#define PROTO_VAL zval
#define PROTO_STR zval
#define PROTO_VAL_P(obj) Z_OBJ_P(obj)
#define PROTO_STRVAL_P(obj) Z_STRVAL_P(obj)
#define PROTO_STRLEN_P(obj) Z_STRLEN_P(obj)
#else
#define PROTO_VAL zend_object
#define PROTO_STR zend_string
#define PROTO_VAL_P(obj) (void*)(obj)
#define PROTO_STRVAL_P(obj) ZSTR_VAL(obj)
#define PROTO_STRLEN_P(obj) ZSTR_LEN(obj)
#endif

ZEND_BEGIN_ARG_INFO(arginfo_void, 0)
ZEND_END_ARG_INFO()

ZEND_BEGIN_ARG_INFO_EX(arginfo_setter, 0, 0, 1)
  ZEND_ARG_INFO(0, value)
ZEND_END_ARG_INFO()

<<<<<<< HEAD
#define PHP_PROTOBUF_VERSION "3.15.8"
=======
#define PHP_PROTOBUF_VERSION "3.16.0"
>>>>>>> 2dc747c5

// ptr -> PHP object cache. This is a weak map that caches lazily-created
// wrapper objects around upb types:
//  * upb_msg* -> Message
//  * upb_array* -> RepeatedField
//  * upb_map*, -> MapField
//  * upb_msgdef* -> Descriptor
//  * upb_enumdef* -> EnumDescriptor
//  * zend_class_entry* -> Descriptor
//
// Each wrapped object should add itself to the map when it is constructed, and
// remove itself from the map when it is destroyed. This is how we ensure that
// the map only contains live objects. The map is weak so it does not actually
// take references to the cached objects.
void ObjCache_Add(const void *key, zend_object *php_obj);
void ObjCache_Delete(const void *key);
bool ObjCache_Get(const void *key, zval *val);

// PHP class name map. This is necessary because the pb_name->php_class_name
// transformation is non-reversible, so when we need to look up a msgdef or
// enumdef by PHP class, we can't turn the class name into a pb_name.
//  * php_class_name -> upb_msgdef*
//  * php_class_name -> upb_enumdef*
void NameMap_AddMessage(const upb_msgdef *m);
void NameMap_AddEnum(const upb_enumdef *m);
const upb_msgdef *NameMap_GetMessage(zend_class_entry *ce);
const upb_enumdef *NameMap_GetEnum(zend_class_entry *ce);

// We need our own assert() because PHP takes control of NDEBUG in its headers.
#ifdef PBPHP_ENABLE_ASSERTS
#define PBPHP_ASSERT(x)                                                    \
  do {                                                                     \
    if (!(x)) {                                                            \
      fprintf(stderr, "Assertion failure at %s:%d %s", __FILE__, __LINE__, \
              #x);                                                         \
      abort();                                                             \
    }                                                                      \
  } while (false)
#else
#define PBPHP_ASSERT(x) \
  do {                  \
  } while (false && (x))
#endif

#endif  // PHP_PROTOBUF_H_<|MERGE_RESOLUTION|>--- conflicted
+++ resolved
@@ -76,11 +76,7 @@
   ZEND_ARG_INFO(0, value)
 ZEND_END_ARG_INFO()
 
-<<<<<<< HEAD
-#define PHP_PROTOBUF_VERSION "3.15.8"
-=======
 #define PHP_PROTOBUF_VERSION "3.16.0"
->>>>>>> 2dc747c5
 
 // ptr -> PHP object cache. This is a weak map that caches lazily-created
 // wrapper objects around upb types:
